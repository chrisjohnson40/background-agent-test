name: Auto-Fix Tagged Issue with OpenHands
on:
  issues:
    types: [labeled, opened, edited]
  issue_comment:
    types: [created]
  pull_request:
    types: [labeled]

jobs:
  resolve:
    if: |
      (github.event_name == 'issues' && contains(join(github.event.issue.labels.*.name, ','), 'fix-me')) ||
      (github.event_name == 'issue_comment' && startsWith(github.event.comment.body, '@openhands-agent')) ||
      (github.event_name == 'pull_request' && contains(join(github.event.pull_request.labels.*.name, ','), 'fix-me'))
    runs-on: ${{ vars.TARGET_RUNNER || 'ubuntu-latest' }}
    timeout-minutes: 30
    permissions:
      contents: write
      pull-requests: write
      issues: write
    steps:
      - uses: actions/checkout@v4
      - name: Run OpenHands Resolver (Docker)
        env:
          OPENAI_API_KEY: ${{ secrets.OPENAI_API_KEY }}
          GITHUB_TOKEN: ${{ secrets.GITHUB_TOKEN }}
          SANDBOX_VOLUMES: ${{ github.workspace }}:/workspace:rw
        run: |
          docker run --rm --privileged \
            -v ${{ github.workspace }}:/workspace \
            -v /var/run/docker.sock:/var/run/docker.sock \
            -w /workspace \
            -e OPENAI_API_KEY="${{ secrets.OPENAI_API_KEY }}" \
            -e GITHUB_TOKEN="${{ secrets.GITHUB_TOKEN }}" \
            -e SANDBOX_VOLUMES="${{ github.workspace }}:/workspace:rw" \
            --entrypoint /bin/bash \
            ghcr.io/all-hands-ai/openhands:latest \
            -lc "
              set -e
              apt-get update && apt-get install -y git
              git config --global user.name 'openhands-bot'
              git config --global user.email 'openhands-bot@users.noreply.github.com'
<<<<<<< HEAD
              /openhands/micromamba/bin/micromamba run -n openhands poetry run python -m openhands.resolver.resolve_issue \
=======
              python -m openhands.resolver.resolve_issue \
>>>>>>> 19a5b2fd
                --selected-repo ${{ github.repository }} \
                --issue-number ${{ github.event.issue.number }} \
                --username ${{ github.actor }} \
                --token ${{ secrets.GITHUB_TOKEN }} \
                --llm-model ${{ vars.LLM_MODEL || 'openai/gpt-5' }} \
                --max-iterations ${{ vars.OPENHANDS_MAX_ITER || 8 }} \
                --output-dir /workspace/openhands-output \
                --runtime-container-image ghcr.io/all-hands-ai/runtime:0.51.1
            "<|MERGE_RESOLUTION|>--- conflicted
+++ resolved
@@ -41,11 +41,7 @@
               apt-get update && apt-get install -y git
               git config --global user.name 'openhands-bot'
               git config --global user.email 'openhands-bot@users.noreply.github.com'
-<<<<<<< HEAD
-              /openhands/micromamba/bin/micromamba run -n openhands poetry run python -m openhands.resolver.resolve_issue \
-=======
               python -m openhands.resolver.resolve_issue \
->>>>>>> 19a5b2fd
                 --selected-repo ${{ github.repository }} \
                 --issue-number ${{ github.event.issue.number }} \
                 --username ${{ github.actor }} \
